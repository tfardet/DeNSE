# -*- coding: utf-8 -*-
#
# test_examples.py
#
# This file is part of DeNSE.
#
# Copyright (C) 2019 SeNEC Initiative
#
# DeNSE is free software: you can redistribute it and/or modify
# it under the terms of the GNU General Public License as published by
# the Free Software Foundation, either version 2 of the License, or
# (at your option) any later version.
#
# DeNSE is distributed in the hope that it will be useful,
# but WITHOUT ANY WARRANTY; without even the implied warranty of
# MERCHANTABILITY or FITNESS FOR A PARTICULAR PURPOSE. See the
# GNU General Public License for more details.
#
# You should have received a copy of the GNU General Public License
# along with DeNSE. If not, see <http://www.gnu.org/licenses/>.


""" Testing main functions """

import os
import matplotlib
do_plot = int(os.environ.get("DO_PLOT", True))

if not do_plot:
    matplotlib.use('Agg')

import matplotlib.pyplot as plt
import dense as ds

folder = os.path.dirname(__file__)
folder = folder if folder else "."

<<<<<<< HEAD
root   = os.path.abspath(folder + "/..")
tuto   = root + "/examples/tutorials"
=======
root = os.path.abspath(folder + "/..")
neuron_models = root + "/examples/models/neurons"
branching_dir = root + "/examples/models/branching"
>>>>>>> 799d575c


def mock_show():
    pass


def test_1_bipolar_cell(monkeypatch):
    '''
    Run first example.
    '''
    monkeypatch.setattr(plt, "show", mock_show)
    ds.reset_kernel()
    exec(open(neuron_models + "/bipolar_cell.py").read())


def test_2_chandelier_cell(monkeypatch):
    '''
    Run first example.
    '''
    monkeypatch.setattr(plt, "show", mock_show)
    ds.reset_kernel()
    exec(open(neuron_models + "/chandelier-cell.py").read())


def test_3_granule_cell(monkeypatch):
    '''
    Run first example.
    '''
    monkeypatch.setattr(plt, "show", mock_show)
    ds.reset_kernel()
    exec(open(neuron_models + "/granule_cell.py").read())


def test_4_purkinje(monkeypatch):
    '''
    Run first example.
    '''
    monkeypatch.setattr(plt, "show", mock_show)
    ds.reset_kernel()
    exec(open(neuron_models + "/purkinje.py").read())


def test_5_pyramidal(monkeypatch):
    '''
    Run first example.
    '''
    monkeypatch.setattr(plt, "show", mock_show)
    ds.reset_kernel()
<<<<<<< HEAD
    exec(open(tuto + "/2_interacting-neurons.py").read())


def test_3_space_embedded_neurons(monkeypatch):
    '''
    Run second example.
    '''
    monkeypatch.setattr(plt, "show", mock_show)
    ds.reset_kernel()
    exec(open(tuto + "/3_space-embedding.py").read())


def test_named_neurites():
    '''
    Run second example.
    '''
    ds.reset_kernel()
    exec(open(tuto + "/named_neurites.py").read())
=======
    exec(open(neuron_models + "/pyramidal_cell.py").read())


def test_6_starbust_amacrine_cell(monkeypatch):
    '''
    Run first example.
    '''
    monkeypatch.setattr(plt, "show", mock_show)
    ds.reset_kernel()
    exec(open(neuron_models + "/starbust_amacrine_cell.py").read())


def test_7_several_step_growth(monkeypatch):
    '''
    Run first example.
    '''
    monkeypatch.setattr(plt, "show", mock_show)
    ds.reset_kernel()
    exec(open(branching_dir +
              "/several_step_growth_and_on_and_off_branching.py").read())
>>>>>>> 799d575c


if __name__ == "__main__":
    class mptch:
        def setattr(*args):
            pass

    mp = mptch()

<<<<<<< HEAD
    test_1_first_steps(mp)
    test_2_interacting_neurons(mp)
    test_3_space_embedded_neurons(mp)
    test_named_neurites()
=======
    # test_1_bipolar_cell(mp)
    test_2_chandelier_cell(mp)
    # test_3_granule_cell(mp)
    # test_4_purkinje(mp)
    # test_5_pyramidal(mp)
    # test_6_starbust_amacrine_cell(mp)
    # test_7_several_step_growth(mp)
>>>>>>> 799d575c
<|MERGE_RESOLUTION|>--- conflicted
+++ resolved
@@ -35,14 +35,9 @@
 folder = os.path.dirname(__file__)
 folder = folder if folder else "."
 
-<<<<<<< HEAD
-root   = os.path.abspath(folder + "/..")
-tuto   = root + "/examples/tutorials"
-=======
 root = os.path.abspath(folder + "/..")
 neuron_models = root + "/examples/models/neurons"
 branching_dir = root + "/examples/models/branching"
->>>>>>> 799d575c
 
 
 def mock_show():
@@ -91,26 +86,6 @@
     '''
     monkeypatch.setattr(plt, "show", mock_show)
     ds.reset_kernel()
-<<<<<<< HEAD
-    exec(open(tuto + "/2_interacting-neurons.py").read())
-
-
-def test_3_space_embedded_neurons(monkeypatch):
-    '''
-    Run second example.
-    '''
-    monkeypatch.setattr(plt, "show", mock_show)
-    ds.reset_kernel()
-    exec(open(tuto + "/3_space-embedding.py").read())
-
-
-def test_named_neurites():
-    '''
-    Run second example.
-    '''
-    ds.reset_kernel()
-    exec(open(tuto + "/named_neurites.py").read())
-=======
     exec(open(neuron_models + "/pyramidal_cell.py").read())
 
 
@@ -131,7 +106,14 @@
     ds.reset_kernel()
     exec(open(branching_dir +
               "/several_step_growth_and_on_and_off_branching.py").read())
->>>>>>> 799d575c
+
+
+def test_named_neurites():
+    '''
+    Run second example.
+    '''
+    ds.reset_kernel()
+    exec(open(tuto + "/named_neurites.py").read())
 
 
 if __name__ == "__main__":
@@ -141,17 +123,11 @@
 
     mp = mptch()
 
-<<<<<<< HEAD
-    test_1_first_steps(mp)
-    test_2_interacting_neurons(mp)
-    test_3_space_embedded_neurons(mp)
-    test_named_neurites()
-=======
-    # test_1_bipolar_cell(mp)
+    test_1_bipolar_cell(mp)
     test_2_chandelier_cell(mp)
-    # test_3_granule_cell(mp)
-    # test_4_purkinje(mp)
-    # test_5_pyramidal(mp)
-    # test_6_starbust_amacrine_cell(mp)
-    # test_7_several_step_growth(mp)
->>>>>>> 799d575c
+    test_3_granule_cell(mp)
+    test_4_purkinje(mp)
+    test_5_pyramidal(mp)
+    test_6_starbust_amacrine_cell(mp)
+    test_7_several_step_growth(mp)
+    test_named_neurites()