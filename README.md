--- conflicted
+++ resolved
@@ -1,9 +1,4 @@
 # Development of Neurons in Spatial Environments - DeNSE
-<<<<<<< HEAD
-
-<img align="left" style="padding-top: 5px; margin-right: 15px;" width="25%" src="docs/_static/dense_logo.png" />
-=======
->>>>>>> 799d575c
 
 <img align="left" style="padding-top: 5px; margin-right: 15px;" width="25%" src="docs/_static/dense_logo.png" />
 
