--- conflicted
+++ resolved
@@ -161,12 +161,9 @@
             {
                 neuron->init_status(neuron_params[idx], neurite_status,
                                     rnd_engine);
-<<<<<<< HEAD
-=======
 
                 // inside try to avoid pushing invalid neurons
                 local_neurons.push_back(neuron);
->>>>>>> 799d575c
             }
             catch (const std::exception &except)
             {
