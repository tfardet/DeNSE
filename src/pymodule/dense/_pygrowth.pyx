--- conflicted
+++ resolved
@@ -198,11 +198,7 @@
 
     params       = {} if params is None else params.copy()
     neur_params  = {} if neurite_params is None \
-<<<<<<< HEAD
-                   else neurite_params.copy()
-=======
                    else deepcopy(neurite_params)
->>>>>>> 799d575c
     env_required = get_kernel_status("environment_required")
 
     # num_neurites and neurite names go in kwargs for params check and
@@ -221,11 +217,7 @@
             warnings.simplefilter('default', RuntimeWarning)
 
     # check `num_neurites` and other neurite entries are compatible
-<<<<<<< HEAD
-    if not num_neurites:
-=======
     if not nonstring_container(num_neurites) and not num_neurites:
->>>>>>> 799d575c
         if neurite_names:
             raise ValueError(
                 "`num_neurites` is 0 but `neurite_names` were provided.")
@@ -275,8 +267,7 @@
 
     if not params:
         params = get_default_properties("neuron", settables=True)
-        params.update(get_default_properties(params["growth_cone_model"],
-                                             settables=True))
+        params.update(get_default_properties(gc_model, settables=True))
         if culture is None:
             if n == 1:
                 params['position'] = (0., 0.)
@@ -295,34 +286,13 @@
                              "`neurite_angles`, choose one or the other.")
 
     # check parameters
-<<<<<<< HEAD
-    _check_params(params, "neuron",
-                  gc_model=params["growth_cone_model"])
-
-    if neur_params:
-        if isinstance(next(iter(neur_params.values())), dict):
-            for key, val in neur_params.items():
-                _check_params(val, "neurite",
-                              gc_model=val.get("growth_cone_model",
-                                               gc_model))
-    else:
-        gcm = neur_params.get("growth_cone_model", gc_model)
-        _check_params(neur_params, "neurite", gc_model=gcm)
+    _check_params(params, "neuron", gc_model=gc_model)
+
+    _check_neurite_params(neur_params, gc_model)
 
     params = neuron_param_parser(
         params, culture, n, rnd_pos=rnd_pos, on_area=on_area)
 
-=======
-    gc_model = params["growth_cone_model"]
-
-    _check_params(params, "neuron", gc_model=gc_model)
-
-    _check_neurite_params(neur_params, gc_model)
-
-    params = neuron_param_parser(
-        params, culture, n, rnd_pos=rnd_pos, on_area=on_area)
-
->>>>>>> 799d575c
     # check for specific neurite angles
     if neurites_on_area:
         area = get_area(
@@ -333,7 +303,6 @@
 
         ssizes    = params["soma_radius"]
         nneurites = num_neurites
-<<<<<<< HEAD
 
         if not is_iterable(params["soma_radius"]):
             ssizes = (params["soma_radius"] for _ in range(n))
@@ -344,31 +313,10 @@
         nangles  = []
         neurites = []
 
-=======
-
-        if not is_iterable(params["soma_radius"]):
-            ssizes = (params["soma_radius"] for _ in range(n))
-
-        if not is_iterable(num_neurites):
-            nneurites = (num_neurites for _ in range(n))
-
-        nangles  = []
-        neurites = []
-
->>>>>>> 799d575c
         for s, max_neurites, p in zip(ssizes, nneurites, pos):
             angles = get_neurite_angles(p, s, area, max_neurites)
             nangles.append(angles)
             neurites.append(len(angles))
-<<<<<<< HEAD
-=======
-
-        params["neurite_angles"] = nangles
-        kwargs["num_neurites"]   = neurites
-
-    return _create_neurons(
-        params, neur_params, kwargs, n, return_ints)
->>>>>>> 799d575c
 
         params["neurite_angles"] = nangles
         kwargs["num_neurites"]   = neurites
@@ -394,14 +342,6 @@
         Parameters of the neurites.
     angle : list, optional (default: automatically positioned)
         Angles of the newly created neurites.
-<<<<<<< HEAD
-    neurite_types : str or list, optional
-        Types of the neurites, either "axon" or "dendrite". If not
-        provided, the first neurite will be an axon if the neuron has
-        no existing neurites and its `has_axon` variable is True,
-        all other neurites will be dendrites.
-=======
->>>>>>> 799d575c
     names : list, optional (default: "axon" and "dendrite_X")
         Names of the created neurites, if not provided, will an "axon" or
         a dendrite with default name "dendrite_X" (X being a number) will be
@@ -414,14 +354,6 @@
     be created for each neuron; to create varying numbers, types, or
     relative angles for the neurites, the function must be called
     separately on the different sets of neurons.
-<<<<<<< HEAD
-
-    .. warning ::
-
-        Axon name must always be "axon", trying to name it differently
-        will immediately crash the kernel.
-=======
->>>>>>> 799d575c
     '''
     cdef:
         vector[stype] cneurons
@@ -431,11 +363,7 @@
         vector[statusMap] vparams
         unordered_map[string, vector[statusMap]] cparams
 
-<<<<<<< HEAD
-    params = {} if params is None else params.copy()
-=======
     params = {} if params is None else deepcopy(params)
->>>>>>> 799d575c
 
     if not nonstring_container(neurons):
         neurons = [neurons]
@@ -482,7 +410,7 @@
                                    "`has_axon` set to False").format(n)
                         warnings.warn(message, category=RuntimeWarning)
                         warnings.simplefilter('default', RuntimeWarning)
-                        
+
 
                     assert b"axon" not in list(neurites), \
                         ("To create a neurite called 'axon', the neurons have "
@@ -516,10 +444,6 @@
     # check the parameters
     _check_neurite_params(params, "simple-random-walk")
 
-<<<<<<< HEAD
-    create_neurites_(cneurons, num_neurites, cparams, cneurite_types,
-                     cangles, cneurite_names)
-=======
     # create c-parameters
     if params and isinstance(next(iter(params.values())), dict):
         for key, val in params.items():
@@ -539,7 +463,6 @@
             cparams[_to_bytes(neurite)] = vparams
 
     create_neurites_(cneurons, num_neurites, cparams, cneurite_names, cangles)
->>>>>>> 799d575c
 
 
 def create_recorders(targets, observables, sampling_intervals=None,
@@ -925,7 +848,7 @@
         level     = "neurite" if level is None else level
     elif nonstring_container(obj):
         if obj:
-            if is_integer(obj[0]) or isinstance(obj[0], Neuron): 
+            if is_integer(obj[0]) or isinstance(obj[0], Neuron):
                 gids = [int(n) for n in obj]
             elif isinstance(obj[0], Neurite):
                 gids  = [neurite.neuron for neurite in obj]
@@ -1071,7 +994,7 @@
         obj       = [obj]
     elif nonstring_container(obj):
         if obj:
-            if is_integer(obj[0]) or isinstance(obj[0], Neuron): 
+            if is_integer(obj[0]) or isinstance(obj[0], Neuron):
                 gids = [int(n) for n in obj]
             elif isinstance(obj[0], Neurite):
                 is_neuron = False
@@ -1584,7 +1507,7 @@
             if neurite_params:
                 dod = isinstance(next(iter(neurite_params.values())),
                                  dict)
-                
+
                 stat = neurite_params
 
                 if not dod:
@@ -1597,7 +1520,7 @@
 
                     # update neurite_params
                     neurite_params = stat
-                    
+
                 for neurite, status in stat.items():
                     nstat = get_object_properties(gid, neurite=neurite)
                     ntype = "axon" if neurite == "axon" else "neurite"
@@ -1619,26 +1542,15 @@
         bneurite = _to_bytes(neurite)
         neurite_statuses[bneurite] = \
             vector[statusMap](n, base_neurite_statuses[bneurite])
-<<<<<<< HEAD
 
     # set the specific properties for each neurons
     _set_vector_status(neuron_statuses, params)
-    # specific neurite parameters    
+
+    # specific neurite parameters
     for neurite, dic_params in neurite_params.items():
         _set_vector_status(neurite_statuses[_to_bytes(neurite)],
                            dic_params)
 
-=======
-
-    # set the specific properties for each neurons
-    _set_vector_status(neuron_statuses, params)
-
-    # specific neurite parameters    
-    for neurite, dic_params in neurite_params.items():
-        _set_vector_status(neurite_statuses[_to_bytes(neurite)],
-                           dic_params)
-
->>>>>>> 799d575c
     set_status_(gids, neuron_statuses, neurite_statuses)
 
 
@@ -1821,12 +1733,6 @@
             for ha, nneur in zip(has_axon, neurites):
                 neurite_names.append(
                     _set_neurite_names(ha, nneur, neurite_params))
-<<<<<<< HEAD
-        else:
-            for nnames, nneur in zip(neurite_names, neurites):
-                assert len(nnames) == nneur, "Mismatch between " +\
-                    " number of neurites and number of names."
-=======
         elif is_string(next(iter(neurite_names))):
             neurite_names = [set(neurite_names)]*n
         else:
@@ -1834,7 +1740,6 @@
                 assert len(nnames) >= nneur, "Too few names given maximum " +\
                     "number of neurites."
                 neurite_names[i] = set(nnames)
->>>>>>> 799d575c
 
     # add them to the parameters
     params["num_neurites"]  = neurites
@@ -1845,15 +1750,6 @@
     base_neuron_status = _get_scalar_status(params, n)
 
     # check if neurite_params is a single dict or a dict of dicts
-<<<<<<< HEAD
-    dod = (neurite_params
-           and isinstance(next(iter(neurite_params.values())), dict))
-
-    if not dod:
-        neurite_params = {k: neurite_params for k in neurite_names}
-
-    # same for neurite parameters
-=======
     # NOTE: using `create_neurons`, entry "dendrites" in neurite_params is
     # handled at the C++ level
     dod = (neurite_params
@@ -1877,7 +1773,6 @@
             raise ValueError("There are entries in `neurite_params` that do "
                              "not correspond to an existing neurite.")
 
->>>>>>> 799d575c
     for key, value in neurite_params.items():
         base_neurite_statuses[_to_bytes(key)] = \
             _get_scalar_status(value, n)
@@ -1895,7 +1790,7 @@
 
     # set the specific properties for each neurons
     _set_vector_status(neuron_params, params)
-    # specific neurite parameters    
+    # specific neurite parameters
     for neurite, dic_params in neurite_params.items():
         _set_vector_status(neurite_statuses[_to_bytes(neurite)],
                            dic_params)
@@ -2355,7 +2250,7 @@
             if not val or (val and is_scalar(next(iter(val)))):
                 # special case for neurite names
                 new_val     = {_to_bytes(v) for v in val}
-                status[key] = _to_property(key, new_val)                
+                status[key] = _to_property(key, new_val)
         elif isinstance(val, dict) and is_scalar(list(val.values())[0]):
             new_val = {}
             for k, v in val.items():
@@ -2770,20 +2665,6 @@
         statusMap default_params
         Property prop
 
-<<<<<<< HEAD
-    if object_name in get_models(False):
-        ctype = _to_bytes("growth_cone")
-    elif object_name == "neuron":
-        ctype = _to_bytes("neuron")
-    elif object_name in {"axon", "dendrite", "neurite"}:
-        ctype = _to_bytes("neurite")
-    elif object_name == "recorder":
-        ctype = _to_bytes("recorder")
-    else:
-        raise RuntimeError("Unknown object : '" + object_name + "'. "
-                           "Candidates are 'recorder' and all entries "
-                           "in get_models.")
-=======
     if object_name == "kernel":
         default_params = get_kernel_status_()
     else:
@@ -2799,7 +2680,6 @@
             raise RuntimeError("Unknown object : '" + object_name + "'. "
                                "Candidates are 'recorder' and all entries "
                                "in get_models.")
->>>>>>> 799d575c
 
         get_defaults_(cname, ctype, cgcmodel, True, default_params)
 
@@ -2912,12 +2792,6 @@
                     "Unknown parameter '{}' for `{}`.".format(key, object_name))
 
 
-<<<<<<< HEAD
-def _set_neurite_names(has_axon, num_neurites, neurite_params):
-    '''
-    Set the neurite names for one neuron (or n identical neurons)
-
-=======
 def _check_neurite_params(params, gc_model):
     '''
     Check that parameters are valid for neurites
@@ -2935,7 +2809,6 @@
 def _set_neurite_names(has_axon, num_neurites, neurite_params):
     '''
     Set the neurite names for one neuron (or n identical neurons)
->>>>>>> 799d575c
     Parameters
     ----------
     has_axon : bool or list
@@ -2980,7 +2853,7 @@
                             neurite_names[i].add("axon")
                         elif not ha and "axon" in neurite_names[i]:
                             neurite_names[i].discard("axon")
-                            
+
                         if len(neurite_names[i]) < num_neurites:
                             shift = 1 - ha
                             neurite_names[i].update({
