--- conflicted
+++ resolved
@@ -40,17 +40,11 @@
     '''
     Container allowing direct access to a neuron.
     '''
-    
+
     def __init__(self, gid, **kwargs):
         '''
         Create a neuron object.
 
-<<<<<<< HEAD
-    def __init__(self, gid):
-        self._axon       = None
-        self._dendrites  = {}
-        self.__gid       = gid
-=======
         Parameters
         ----------
         gid : int
@@ -77,7 +71,6 @@
 
         # necessary for initial setting of attributes due to __setattr__
         self.__initialized = True
->>>>>>> 799d575c
 
     # GID (integer) functions
 
@@ -230,11 +223,6 @@
         --------
         :func:`~dense.create_neurites`.
         '''
-<<<<<<< HEAD
-        _pg.create_neurites(self, num_neurites=num_neurites,
-                            params=params, angles=angles,
-                            neurite_types=neurite_types, names=names)
-=======
         _pg.create_neurites(self, num_neurites=num_neurites, params=params,
                             angles=angles, names=names)
 
@@ -247,7 +235,6 @@
             else:
                 self._dendrites[name] = \
                     Neurite(None, "dendrite", name=name, parent=self)
->>>>>>> 799d575c
 
     def delete_neurites(self, neurite_names=None):
         '''
@@ -353,11 +340,7 @@
         :func:`~dense.elements.Neurite.set_properties`,
         :func:`~dense.elements.Neuron.get_properties`.
         '''
-<<<<<<< HEAD
-        return _pg.set_object_properties(
-=======
         _pg.set_object_properties(
->>>>>>> 799d575c
             self, params=params, neurite_params=neurite_params)
 
     def to_swc(self, filename, resolution=10):
