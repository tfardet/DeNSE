/*
 * Neuron.cpp
 *
 * This file is part of DeNSE.
 *
 * Copyright (C) 2019 SeNEC Initiative
 *
 * DeNSE is free software: you can redistribute it and/or modify
 * it under the terms of the GNU General Public License as published by
 * the Free Software Foundation, either version 2 of the License, or
 * (at your option) any later version.
 *
 * DeNSE is distributed in the hope that it will be useful,
 * but WITHOUT ANY WARRANTY; without even the implied warranty of
 * MERCHANTABILITY or FITNESS FOR A PARTICULAR PURPOSE. See the
 * GNU General Public License for more details.
 *
 * You should have received a copy of the GNU General Public License
 * along with DeNSE. If not, see <http://www.gnu.org/licenses/>.
 */

#include "Neuron.hpp"

// c++ includes
#define _USE_MATH_DEFINES
#include <cmath>
#include <functional>
#include <limits>
#include <stdexcept>
#include <unordered_set>

// elements includes
#include "GrowthCone.hpp"
#include "Node.hpp"

// lib includes
#include "growth_names.hpp"
#include "spatial_types.hpp"
#include "tools.hpp"

// kernel includes
#include "Skeleton.hpp"
#include "Swc.hpp"
#include "config_impl.hpp"
#include "kernel_manager.hpp"
#include "neuron_manager.hpp"


namespace growth
{

//--------------------------------------------------------------------------
// Neuron class

// Constructors and destructor

//! Default constructor
Neuron::Neuron(stype gid)
    : gid_(gid)
    , description_("standard_neuron")
    , soma_radius_(SOMA_RADIUS)
    , observables_(
          {"length", "speed", "num_growth_cones", "retraction_time", "stopped"})
    , use_actin_waves_(false)
    , aw_generation_step_(-1)
    , actin_content_(0)
    , next_actin_event_(0)
    , axon_angle_(0)
    , axon_angle_set_(false)
    , has_axon_(true)
    , polarization_strength_(POLA_STRENGTH)
    , axon_polarization_weight_(AXON_POLA_WEIGHT)
    , random_rotation_angles_(false)
    , rnd_angle_(0.)
    , uniform_(0., 1.)
    , normal_(0., 1.)
{
    // initialize the soma
    soma_ = std::make_shared<BaseNode>();
}


Neuron::~Neuron()
{
    // we need to delete the branching pointer of the neurites to let them die
    for (auto &neurite : neurites_)
    {
        // break circular dependency of neurite/branching model
        neurite.second->branching_model_ = nullptr;
        // clear all neurite containers to free growth cones and nodes
        neurite.second->nodes_.clear();
        neurite.second->growth_cones_.clear();
        neurite.second->growth_cones_tmp_.clear();
        neurite.second->growth_cones_inactive_.clear();
        neurite.second->growth_cones_inactive_tmp_.clear();
    }

    neurites_.clear();
}


//###################################################
//                  Init functions
//###################################################

void Neuron::init_status(
  const statusMap &status,
  const std::unordered_map<std::string, statusMap> &neurite_statuses,
  mtPtr rnd_engine)
{
    // set growth cone model and actin wave
    set_status(status);

    int num_neurites = 0;

    get_param(status, names::num_neurites, num_neurites);
    get_param(status, names::growth_cone_model, growth_cone_model_);
    get_param(status, names::polarization_strength,
              polarization_strength_);
    get_param(status, names::axon_polarization_weight,
              axon_polarization_weight_);
    get_param(status, names::has_axon, has_axon_);

    // send the soma to the space_manager
    int omp_id = kernel().parallelism_manager.get_thread_local_id();

    try
    {
        kernel().space_manager.add_object(
<<<<<<< HEAD
            get_position(), get_position(), 2 * details.soma_radius, 0.,
=======
            get_position(), get_position(), 2 * soma_radius_, 0.,
>>>>>>> 799d575c
            0., std::make_tuple(gid_, std::string(""), 0UL, 0UL),
            nullptr, omp_id);
    }
    catch (...)
    {
        std::throw_with_nested(
            std::runtime_error(
                "Passed from `Neuron::init_status` (adding soma)."));
    }

    // prepare the neurites
    std::unordered_set<std::string> neurite_names;

    bool names_set = get_param(status, names::neurite_names,
                               neurite_names);

    if (names_set)
    {
        if (neurite_names.size() != num_neurites)
        {
            throw InvalidParameter("`neurite_names` must contain one "
                                   "entry per neurite.",
                                   __FUNCTION__, __FILE__, __LINE__);
        }

        if (not has_axon_ and
            neurite_names.find("axon") != neurite_names.end())
        {
            throw InvalidParameter("`neurite_names` contains an 'axon' "
                                   "entry but 'has_axon' is set to "
                                   "False.", __FUNCTION__, __FILE__,
                                   __LINE__);
        }
<<<<<<< HEAD

        if (neurite_statuses.find("dendrites") == neurite_statuses.end())
        {
            for (auto p : neurite_statuses)
            {
                if (neurite_names.find(p.first) == neurite_names.end())
                {
                    throw InvalidParameter(
                        "`neurite_names` and the parameters contain "
                        "different  neurite names.", __FUNCTION__,
                        __FILE__, __LINE__);
                }
            }
        }
=======
>>>>>>> 799d575c
    }

    std::unordered_map<std::string, double> nas;
    bool angles_set = get_param(status, names::neurite_angles, nas);

    if (angles_set)
    {
        if (not names_set)
        {
<<<<<<< HEAD
            throw InvalidParameter("`neurite_angles` must contain one "
                                   "entry per neurite, got " +
                                   std::to_string(nas.size()) + ".",
                                   __FUNCTION__, __FILE__, __LINE__);
        }

        if (neurite_statuses.find("dendrites") == neurite_statuses.end())
        {
            for (auto p : neurite_statuses)
            {
                if (nas.find(p.first) == nas.end())
                {
                    throw InvalidParameter(
                        "`neurite_angles` contain invalid neurite names.",
                        __FUNCTION__, __FILE__, __LINE__);
                }
=======
            InvalidParameter("`neurite_names` must be set to use "
                             "`neurite_angles`.", __FUNCTION__, __FILE__,
                             __LINE__);
        }

        for (std::string name : neurite_names)
        {
            if (nas.find(name) == nas.end())
            {
                throw InvalidParameter(
                    "`neurite_angles` must contain one entry for each neurite "
                    "name.", __FUNCTION__, __FILE__, __LINE__);
>>>>>>> 799d575c
            }
        }

        neurite_angles_.clear();

        for (std::string name : neurite_names)
        {
            neurite_angles_[name] = nas[name];
        }
    }

    GCPtr gc_model;
    // get growth cone model from the model manager;
    if (growth_cone_model_ != "")
    {
        gc_model = kernel().model_manager.get_model(growth_cone_model_);
    }
    else
    {
        gc_model = kernel().model_manager.get_default_model();
    }

    // initialize the soma giving the position of neuron
    //@TODO move the neuron in a new position with all the branches
    auto pos_x = status.find("x");
    if (pos_x != status.end())
    {
        double x, y;
        get_param(status, "x", x);
        get_param(status, "y", y);
        soma_->set_position(BPoint(x, y));
    }
    else
    {
        throw InvalidParameter("Position was not set.", __FUNCTION__,
                               __FILE__, __LINE__);
    }

    // prepare random angle and cg models if necessary
    if (random_rotation_angles_)
    {
        rnd_angle_ = 2 * M_PI * uniform_(*(rnd_engine.get()));
    }

    GCPtr axon_gc     = gc_model;
    GCPtr dendrite_gc = gc_model;
<<<<<<< HEAD

    std::string model_name;
    statusMap astatus, dstatus;

    // create axon
    if (has_axon_ and num_neurites > 0)
    {
        astatus = status;
        auto it_status = neurite_statuses.find("axon");

        if (it_status != neurite_statuses.end())
        {
            for (auto entry : it_status->second)
            {
                astatus[entry.first] = entry.second;
=======

    std::string model_name;
    statusMap astatus, dstatus;

    // create axon
    if (has_axon_ and num_neurites > 0)
    {
        astatus = status;
        auto it_status = neurite_statuses.find("axon");

        if (it_status != neurite_statuses.end())
        {
            for (auto entry : it_status->second)
            {
                astatus[entry.first] = entry.second;
            }
        }

        auto it2 = astatus.find(names::growth_cone_model);
        if (it2 != astatus.end())
        {
            get_param(astatus, names::growth_cone_model, model_name);
            axon_gc = kernel().model_manager.get_model(model_name);
        }

        new_neurite("axon", "axon", axon_gc, rnd_engine);
        set_neurite_status("axon", astatus);
    }

    // create dendrites
    for (auto name : neurite_names)
    {
        dstatus = status;

        if (name != "axon")
        {
            // check for placeholder params
            auto it_dendrites = neurite_statuses.find("dendrites");

            if (it_dendrites != neurite_statuses.end())
            {
                for (auto p : it_dendrites->second)
                {
                    dstatus[p.first] = p.second;
                }
>>>>>>> 799d575c
            }

            // get for specific dendrite parameters
            auto it_status = neurite_statuses.find(name);

            if (it_status != neurite_statuses.end())
            {
                for (auto entry : it_status->second)
                {
                    dstatus[entry.first] = entry.second;
                }
            }

            // get dendrite growth cone model
            auto it2 = dstatus.find(names::growth_cone_model);

            if (it2 != dstatus.end())
            {
                get_param(dstatus, names::growth_cone_model, model_name);
                dendrite_gc = kernel().model_manager.get_model(model_name);
            }

            new_neurite(name, "dendrite", dendrite_gc, rnd_engine);
            set_neurite_status(name, dstatus);
        }
<<<<<<< HEAD

        auto it2 = astatus.find(names::growth_cone_model);
        if (it2 != astatus.end())
        {
            get_param(astatus, names::growth_cone_model, model_name);
            axon_gc = kernel().model_manager.get_model(model_name);
        }

        new_neurite("axon", "axon", axon_gc, rnd_engine);
        set_neurite_status("axon", astatus);
    }

    // create dendrites
    for (auto name : neurite_names)
    {
        dstatus = status;

        if (name != "axon")
        {
            // check for placeholder params
            auto it_dendrites = neurite_statuses.find("dendrites");

            if (it_dendrites != neurite_statuses.end())
            {
                for (auto p : it_dendrites->second)
                {
                    dstatus[p.first] = p.second;
                }
            }

            // get for specific dendrite parameters
            auto it_status = neurite_statuses.find(name);

            if (it_status != neurite_statuses.end())
            {
                for (auto entry : it_status->second)
                {
                    dstatus[entry.first] = entry.second;
                }
            }

            // get dendrite growth cone model
            auto it2 = dstatus.find(names::growth_cone_model);

            if (it2 != dstatus.end())
            {
                get_param(dstatus, names::growth_cone_model, model_name);
                dendrite_gc = kernel().model_manager.get_model(model_name);
            }

            new_neurite(name, "dendrite", dendrite_gc, rnd_engine);
            set_neurite_status(name, dstatus);
        }
=======
    }
}


void Neuron::update_angles(const std::unordered_map<std::string, double> &angles)
{
    for (auto entry : angles)
    {
        neurite_angles_[entry.first] = rnd_angle_ + entry.second;
>>>>>>> 799d575c
    }
}


void Neuron::initialize_next_event(mtPtr rnd_engine)
{
    if (use_actin_waves_ and next_actin_event_ == 0)
    {
        next_actin_event(rnd_engine);
    }
    for (auto &neurite : neurites_)
    {
        neurite.second->branching_model_->initialize_next_event(rnd_engine);
    }
}


void Neuron::finalize()
{
    for (auto &neurite : neurites_)
    {
        neurite.second->finalize();
    }
}


//###################################################
//                  Growth
//###################################################

/**
 * Function that simulates the growth of the neuron.
 */
void Neuron::grow(mtPtr rnd_engine, stype current_step, double substep)
{
    // if we use actin waves, tell each neurite to update them
    if (use_actin_waves_)
    {
        // new actin wave generation
        // @todo: update this to check substep
        if (current_step == aw_generation_step_)
        {
            next_actin_event(rnd_engine);
            // pick random neurite
            stype idx_neurite =
                neurites_.size() * uniform_(*(rnd_engine).get());
            auto rnd_neurite = std::next(std::begin(neurites_), idx_neurite);
            rnd_neurite->second->start_actin_wave(actin_content_);
        }
        // actin wave update
        for (const auto &neurite : neurites_)
        {
            neurite.second->update_actin_waves(rnd_engine, substep);
        }
    }

    // For each neurite of the neuron, apply growth
    for (auto &neurite : neurites_)
    {
        if (neurite.second->active_)
        {
            try
            {
                neurite.second->grow(rnd_engine, current_step, substep);
            }
            catch (...)
            {
                std::throw_with_nested(
                    std::runtime_error("Passed from `Neuron::grow`."));
            }
        }
    }
}


/**
 * @brief branch according to the event
 *
 * Try to create a new growth cone, either through splitting or lateral
 * branching and return whether the branching was sucessful.
 */
bool Neuron::branch(mtPtr rnd_engine, const Event &ev)
{
    std::string name_neurite = std::get<edata::NEURITE>(ev);
    NeuritePtr neurite       = neurites_[name_neurite];

    try
    {
        return neurite->branching_model_->branching_event(rnd_engine, ev);
    }
    catch (...)
    {
        std::throw_with_nested(
            std::runtime_error("Passed from `Neuron::branch`."));
    }
}


// Neurite

/*! Function creating a new ``Neurite`` object for the ``Neuron``.
 *
 *  \param name: string - name of the neurite.
 *  \param neurite_type: string, optional (default: "dendrite") -
 *      type of neurite (either "dendrite" or "axon").
 *  \return string name of the created ``Neurite`` object.
 *  the neurite constructor will initialize the ''Growth Cone'' with
 *  the proper model.
 */
std::string Neuron::new_neurite(const std::string &name,
                                const std::string &neurite_type,
                                const GCPtr gc_model, mtPtr rnd_engine)
{
    int omp_id = kernel().parallelism_manager.get_thread_local_id();

    // update the neurite in the neuron vector
    NeuronWeakPtr my_weak_ptr =
        std::dynamic_pointer_cast<Neuron>(shared_from_this());
    neurites_.insert(
        {name, std::make_shared<Neurite>(name, neurite_type, growth_cone_model_,
                                         my_weak_ptr)});

    //#####################################
    // add first growth cone to the neurite
    //#####################################
    // initialize parameters
    double angle = 0;
    BPoint cone_start_point;
    bool contained = false;

    // a minimal trophism approach: set the neurite on the other side of the
    // neuron
    // then ensure that the first cone it's not created outside the environment.
    if (name == "axon")
    {
        if (neurite_angles_.find(name) != neurite_angles_.end())
        {
            angle           = neurite_angles_[name] + rnd_angle_;
            BPoint position = get_position();
            cone_start_point =
                BPoint(position.x() + soma_radius_ * cos(angle),
                       position.y() + soma_radius_ * sin(angle));

            contained = kernel().space_manager.env_contains(cone_start_point);

            int num_test = 0;

            while (not contained and num_test < 1000)
            {
                angle += sgn(uniform_(*(rnd_engine).get()) - 0.5) * 0.1;
                axon_angle_             = angle;
                neurite_angles_["axon"] = axon_angle_;
                cone_start_point =
                    BPoint(position.x() + soma_radius_ * cos(angle),
                           position.y() + soma_radius_ * sin(angle));
                contained =
                    kernel().space_manager.env_contains(cone_start_point);

                num_test++;
            }

            if (num_test == 1000)
            {
                throw std::runtime_error(
                    "Could not initialize neurite, please "
                    "that your neuron does not lay outside "
                    "of the environment.");
            }
        }
        else
        {
            do
            {
                if (axon_angle_set_)
                {
                    angle = fmod(axon_angle_, 2 * M_PI);
                }
                else
                {
                    angle = uniform_(*(rnd_engine).get()) * 2 * M_PI;
                }
                axon_angle_             = angle;
                neurite_angles_["axon"] = axon_angle_;
                BPoint position         = get_position();
                cone_start_point =
                    BPoint(position.x() + soma_radius_ * cos(angle),
                           position.y() + soma_radius_ * sin(angle));
                contained =
                    kernel().space_manager.env_contains(cone_start_point);
                if (axon_angle_set_ and not contained)
                {
                    throw InvalidParameter(
                        "Invalid axon angle for neuron: growth "
                        "cone is outside the environment.",
                        __FUNCTION__, __FILE__, __LINE__);
                }
            } while (not contained);
        }

        neurites_[name]->init_first_node(soma_, get_position(), name,
                                         soma_radius_);
    }
    else
    {
        if (neurite_angles_.find(name) != neurite_angles_.end())
        {
            angle           = neurite_angles_[name] + rnd_angle_;
            BPoint position = get_position();
            cone_start_point =
                BPoint(position.x() + soma_radius_ * cos(angle),
                       position.y() + soma_radius_ * sin(angle));

            contained = kernel().space_manager.env_contains(cone_start_point);

            char sgn = uniform_(*(rnd_engine).get()) > 0.5 ? 1 : -1;

            while (not contained)
            {
                angle += sgn * 0.1;
                neurite_angles_[name] = angle;
                cone_start_point =
                    BPoint(position.x() + soma_radius_ * cos(angle),
                           position.y() + soma_radius_ * sin(angle));
                contained =
                    kernel().space_manager.env_contains(cone_start_point);
            }
        }
        else
        {
            double other_angle, largest_dtheta, dtheta, polarization_angle;
            std::vector<double> angles;

            for (auto na : neurite_angles_)
            {
                angles.push_back(na.second);
            }

            std::sort(angles.begin(), angles.end());

            // we iterate over the angular apertures between the existing
            // angles until we find one where we can insert the new neurite
            do
            {
                polarization_angle = 0.;
                largest_dtheta     = 0.;

                if (angles.size() == 1)
                {
                    polarization_angle = angles[0];
                    largest_dtheta     = 2 * M_PI;
                }
                else
                {
                    for (unsigned int i = 0; i < angles.size(); i++)
                    {
                        if (i != angles.size() - 1)
                        {
                            other_angle = angles[i + 1];
                        }
                        else
                        {
                            other_angle = angles[0] + 2 * M_PI;
                        }

                        dtheta = std::abs(other_angle - angles[i]);
                        // Be more explicit in this function: the axon has
                        // different direction of resting neurites, which is the
                        // weigth scale of axon polarization weigt
                        if (has_axon_ and
                            (std::abs(other_angle - neurite_angles_["axon"]) <
                                 0.0001 or
                             std::abs(angles[i] - neurite_angles_["axon"]) <
                                 0.0001))
                        {
                            if (dtheta / (1 + axon_polarization_weight_) >
                                largest_dtheta)
                            {
                                polarization_angle = angles[i];
                                largest_dtheta     = dtheta;
                            }
                        }
                        else if (dtheta > largest_dtheta)
                        {
                            polarization_angle = angles[i];
                            largest_dtheta     = dtheta;
                        }
                    }
                }

                angle =
                    fmod(polarization_angle +
                             largest_dtheta *
                                 (0.5 + (uniform_(*(rnd_engine).get()) - 0.5) /
                                            polarization_strength_),
                         2 * M_PI);

                neurite_angles_[name] = angle;

                BPoint position = get_position();
                cone_start_point =
                    BPoint(position.x() + soma_radius_ * cos(angle),
                           position.y() + soma_radius_ * sin(angle));

            } while (not kernel().space_manager.env_contains(cone_start_point));
        }

        neurites_[name]->init_first_node(soma_, get_position(), name,
                                         soma_radius_);
    }

    // initialize the neurite firstNode, a copy of the soma with child!
    // @todo: clean up this mess!!

    // eventually create the growth cone, cloning the default model.
    neurites_[name]->growth_cone_model_ = gc_model->get_model_name();
    GCPtr first_gc =
        gc_model->clone(neurites_[name]->get_first_node(), neurites_[name],
                        soma_radius_, cone_start_point, angle);

    neurites_[name]->add_cone(first_gc);

    // set initial and current diameter
    first_gc->set_diameter(neurites_[name]->get_first_node()->diameter_);

    // then reset the branch with the right initial position
    first_gc->set_first_point(cone_start_point, soma_radius_);
    // and adjust the topology of the new growth cone
    neurites_[name]->nodes_[0]->children_.push_back(first_gc);
    neurites_[name]->update_tree_structure(neurites_[name]->get_first_node());

    if (name == "axon")
    {
        has_axon_ = true;
    }

    return name;
}


void Neuron::delete_neurites(const std::vector<std::string> &names)
{
    if (names.empty())
    {
        neurites_.clear();
        has_axon_ = false;
    }
    else
    {
        for (const std::string &neurite_name : names)
        {
            auto it = neurites_.find(neurite_name);

            if (it != neurites_.end())
            {
                NeuritePtr neurite = neurites_[neurite_name];
                // break circular dependency of neurite/branching model
                neurite->branching_model_ = nullptr;
                // clear all neurite containers to free growth cones and nodes
                neurite->nodes_.clear();
                neurite->growth_cones_.clear();
                neurite->growth_cones_tmp_.clear();
                neurite->growth_cones_inactive_.clear();
                neurite->growth_cones_inactive_tmp_.clear();

                // remove from neurites
                neurites_.erase(it);

                if (neurite_name == "axon")
                {
                    has_axon_ = false;
                }
            }
            else
            {
                throw std::runtime_error("Neurite '" + neurite_name +
                                         "' does "
                                         "not exist.");
            }
        }
    }
}


void Neuron::next_actin_event(mtPtr rnd_engine)
{
    // aw_generation_step_ += (stype)1. / actin_freq_;
    // printf( "next actin event at %lu", aw_generation_step_);
}


//###################################################
//                  Getter/setter functions
//###################################################

void Neuron::set_status(const statusMap &status)
{
    double sr, ad, dd, aa;
    bool bsr, bad, bdd, baa;

    bool has_neurites = neurites_.size() > 0;
    bool sim_started  = (kernel().simulation_manager->get_time() != Time());

    bsr = get_param(status, names::soma_radius, sr);
    if (bsr and sr != soma_radius_)
    {
        if (has_neurites)
        {
            throw InvalidArg("Cannot change the soma radius for neuron " +
                                 std::to_string(gid_) +
                                 " after neurites have been created.",
                             __FUNCTION__, __FILE__, __LINE__);
        }
        else
        {
            soma_radius_ = sr;
        }
    }

    //@TODO change the growth cone_model during the growth
    std::string gc_model;
    bool gc_change = get_param(status, names::growth_cone_model, gc_model);
    if (gc_change and gc_model != growth_cone_model_)
    {
        if (has_neurites)
        {
            throw InvalidArg("Cannot change the growth cone model for neuron " +
                                 std::to_string(gid_) +
                                 " after neurites have been created.",
                             __FUNCTION__, __FILE__, __LINE__);
        }
        else
        {
            growth_cone_model_ = gc_model;
        }
    }

    get_param(status, names::random_rotation_angles, random_rotation_angles_);
    get_param(status, names::polarization_strength, polarization_strength_);
    get_param(status, names::axon_polarization_weight,
              axon_polarization_weight_);

    auto nit = neurites_.find("axon");
    baa      = get_param(status, names::axon_angle, aa);
    baa *= (aa != axon_angle_);
    if (baa)
    {
        if (nit != neurites_.end())
        {
            throw InvalidArg("Cannot change the axon angle for neuron " +
                                 std::to_string(gid_) +
                                 " after axon has been created.",
                             __FUNCTION__, __FILE__, __LINE__);
        }
        else
        {
            axon_angle_     = aa;
            axon_angle_set_ = true;
        }
    }

    auto it = status.find("x");
    if (it != status.end())
    {
        double x, y;
        get_param(status, "x", x);
        get_param(status, "y", y);

        BPoint p = BPoint(x, y);

        if (has_neurites and
            not kernel().space_manager.is_close(p, get_position()))
        {
            throw InvalidArg("Cannot change the position of neuron " +
                                 std::to_string(gid_) +
                                 " after neurites have been created.",
                             __FUNCTION__, __FILE__, __LINE__);
        }
        else
        {
            soma_->set_position(p);
        }
    }

    //@TODO implement actin waves
    // auto use_actin_waves_old = use_actin_waves_;
    // get_param(status, names::use_actin_waves, use_actin_waves_);
    // if (use_actin_waves_ != use_actin_waves_old)
    //{
    // next_actin_event_ = 0;
    //}
    // generate time for first actin wave it it wasn't set before
}


void Neuron::set_neurite_status(const std::string &neurite,
                                const statusMap &status)
{
    auto it = neurites_.find(neurite);

    if (it != neurites_.end())
    {
        // we are setting the properties of a specific neurite
        it->second->set_status(status);
    }
    else
    {
        // set the properties of all neurites for which the type is `neurite`
        for (auto &neur : neurites_)
        {
            if (neur.second->neurite_type_ == neurite)
            {
                neur.second->set_status(status);
            }
        }
    }

    // update max_resol
    double max_resol = std::numeric_limits<double>::max();

    for (auto &neurite : neurites_)
    {
        max_resol = std::min(max_resol, neurite.second->get_max_resol());
    }

    kernel().neuron_manager.set_max_resol(gid_, max_resol);
}


/**
 * @brief Get the current value of one of the observables
 */
double Neuron::get_state(const std::string &observable) const
{
    double value = 0.;

    for (const auto &neurite : neurites_)
    {
        value += neurite.second->get_state(observable);
    }

    return value;
}


/**
 * @brief Get the current value of one of the observables
 */
double Neuron::get_state(const std::string &observable,
                         std::string &unit) const
{
    double value = 0.;

    for (const auto &neurite : neurites_)
    {
        value += neurite.second->get_state(observable, unit);
    }

    return value;
}


void Neuron::get_status(statusMap &status) const
{
    set_param(status, names::soma_radius, soma_radius_, "micrometer");
    set_param(status, names::observables, observables_, "");
    set_param(status, names::axon_angle, axon_angle_, "rad");
    set_param(status, names::description, description_, "");
    set_param(status, names::has_axon, has_axon_, "");
    set_param(status, names::polarization_strength, polarization_strength_, "");
    set_param(status, names::axon_polarization_weight,
              axon_polarization_weight_, "");
    set_param(status, names::neurite_angles, neurite_angles_, "rad");
    set_param(status, names::random_rotation_angles, random_rotation_angles_,
              "");
    set_param(status, names::growth_cone_model, growth_cone_model_, "");

    // neurite names
    std::vector<std::string> nnames;

    for (auto it : neurites_)
    {
        nnames.push_back(it.first);
    }

    set_param(status, names::neurite_names, nnames, "");

    // set position
    BPoint pos = soma_->get_position();
    set_param(status, "x", pos.x(), "micrometer");
    set_param(status, "y", pos.y(), "micrometer");
}


void Neuron::get_neurite_status(statusMap &status, std::string neurite,
                                const std::string &level)
{
    auto it = neurites_.find(neurite);

    if (it == neurites_.end())
    {
        if (neurite == "dendrite" or neurite == "dendrites")
        {
            for (const auto &neurite : neurites_)
            {
                if (neurite.second->neurite_type_ == "dendrite")
                {
                    neurite.second->get_status(status, level);
                    break;
                }
            }
        }
        else
        {
            throw InvalidArg("Unknown neurite `" + neurite + "`.",
                             __FUNCTION__, __FILE__, __LINE__);
        }
    }
    else
    {
        it->second->get_status(status, level);
    }
}


void Neuron::update_kernel_variables()
{
    for (const auto &neurite : neurites_)
    {
        neurite.second->update_kernel_variables();
    }
}


double Neuron::get_soma_radius() const { return soma_radius_; }


BaseNodePtr Neuron::get_soma() const { return soma_; }


int Neuron::get_num_neurites() const { return neurites_.size(); }


std::string Neuron::get_gc_model() const { return growth_cone_model_; }


BPoint Neuron::get_position() const { return soma_->get_position(); }


stype Neuron::get_gid() const { return gid_; }


bool Neuron::has_axon() const { return has_axon_; };


bool Neuron::is_neurite(const std::string &neurite)
{
    return neurites_.find(neurite) != neurites_.end();
}


NeuriteWeakPtr Neuron::get_neurite(const std::string &name) const
{
    return NeuriteWeakPtr(neurites_.at(name));
}

} // namespace growth<|MERGE_RESOLUTION|>--- conflicted
+++ resolved
@@ -127,11 +127,7 @@
     try
     {
         kernel().space_manager.add_object(
-<<<<<<< HEAD
-            get_position(), get_position(), 2 * details.soma_radius, 0.,
-=======
             get_position(), get_position(), 2 * soma_radius_, 0.,
->>>>>>> 799d575c
             0., std::make_tuple(gid_, std::string(""), 0UL, 0UL),
             nullptr, omp_id);
     }
@@ -165,23 +161,6 @@
                                    "False.", __FUNCTION__, __FILE__,
                                    __LINE__);
         }
-<<<<<<< HEAD
-
-        if (neurite_statuses.find("dendrites") == neurite_statuses.end())
-        {
-            for (auto p : neurite_statuses)
-            {
-                if (neurite_names.find(p.first) == neurite_names.end())
-                {
-                    throw InvalidParameter(
-                        "`neurite_names` and the parameters contain "
-                        "different  neurite names.", __FUNCTION__,
-                        __FILE__, __LINE__);
-                }
-            }
-        }
-=======
->>>>>>> 799d575c
     }
 
     std::unordered_map<std::string, double> nas;
@@ -191,24 +170,6 @@
     {
         if (not names_set)
         {
-<<<<<<< HEAD
-            throw InvalidParameter("`neurite_angles` must contain one "
-                                   "entry per neurite, got " +
-                                   std::to_string(nas.size()) + ".",
-                                   __FUNCTION__, __FILE__, __LINE__);
-        }
-
-        if (neurite_statuses.find("dendrites") == neurite_statuses.end())
-        {
-            for (auto p : neurite_statuses)
-            {
-                if (nas.find(p.first) == nas.end())
-                {
-                    throw InvalidParameter(
-                        "`neurite_angles` contain invalid neurite names.",
-                        __FUNCTION__, __FILE__, __LINE__);
-                }
-=======
             InvalidParameter("`neurite_names` must be set to use "
                              "`neurite_angles`.", __FUNCTION__, __FILE__,
                              __LINE__);
@@ -221,7 +182,6 @@
                 throw InvalidParameter(
                     "`neurite_angles` must contain one entry for each neurite "
                     "name.", __FUNCTION__, __FILE__, __LINE__);
->>>>>>> 799d575c
             }
         }
 
@@ -268,23 +228,6 @@
 
     GCPtr axon_gc     = gc_model;
     GCPtr dendrite_gc = gc_model;
-<<<<<<< HEAD
-
-    std::string model_name;
-    statusMap astatus, dstatus;
-
-    // create axon
-    if (has_axon_ and num_neurites > 0)
-    {
-        astatus = status;
-        auto it_status = neurite_statuses.find("axon");
-
-        if (it_status != neurite_statuses.end())
-        {
-            for (auto entry : it_status->second)
-            {
-                astatus[entry.first] = entry.second;
-=======
 
     std::string model_name;
     statusMap astatus, dstatus;
@@ -330,7 +273,6 @@
                 {
                     dstatus[p.first] = p.second;
                 }
->>>>>>> 799d575c
             }
 
             // get for specific dendrite parameters
@@ -356,61 +298,6 @@
             new_neurite(name, "dendrite", dendrite_gc, rnd_engine);
             set_neurite_status(name, dstatus);
         }
-<<<<<<< HEAD
-
-        auto it2 = astatus.find(names::growth_cone_model);
-        if (it2 != astatus.end())
-        {
-            get_param(astatus, names::growth_cone_model, model_name);
-            axon_gc = kernel().model_manager.get_model(model_name);
-        }
-
-        new_neurite("axon", "axon", axon_gc, rnd_engine);
-        set_neurite_status("axon", astatus);
-    }
-
-    // create dendrites
-    for (auto name : neurite_names)
-    {
-        dstatus = status;
-
-        if (name != "axon")
-        {
-            // check for placeholder params
-            auto it_dendrites = neurite_statuses.find("dendrites");
-
-            if (it_dendrites != neurite_statuses.end())
-            {
-                for (auto p : it_dendrites->second)
-                {
-                    dstatus[p.first] = p.second;
-                }
-            }
-
-            // get for specific dendrite parameters
-            auto it_status = neurite_statuses.find(name);
-
-            if (it_status != neurite_statuses.end())
-            {
-                for (auto entry : it_status->second)
-                {
-                    dstatus[entry.first] = entry.second;
-                }
-            }
-
-            // get dendrite growth cone model
-            auto it2 = dstatus.find(names::growth_cone_model);
-
-            if (it2 != dstatus.end())
-            {
-                get_param(dstatus, names::growth_cone_model, model_name);
-                dendrite_gc = kernel().model_manager.get_model(model_name);
-            }
-
-            new_neurite(name, "dendrite", dendrite_gc, rnd_engine);
-            set_neurite_status(name, dstatus);
-        }
-=======
     }
 }
 
@@ -420,7 +307,6 @@
     for (auto entry : angles)
     {
         neurite_angles_[entry.first] = rnd_angle_ + entry.second;
->>>>>>> 799d575c
     }
 }
 
